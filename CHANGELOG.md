# Changelog

<<<<<<< HEAD
## v0.5.0 (WIP)

  * [components] ErrorTag: Renamed prop `phx_trigger_action` to `trigger_action`
=======
## v0.4.1 (2021-05-26)

  * Fix warning on Phoenix Live View >= 1.15.6
>>>>>>> aec3daa8

## v0.4.0 (2021-05-01)

  * Call render when defined in slotable components (#283)
  * Support defining form fields as strings. Consequently, fields defined as literal strings will
    no longer be auto-converted to `:atom` and will keep the original value (#319)
  * Deprecate auto-conversion of attribute values passed as string literals into atoms
  * Do not encode HTML entities when passing attribute values as string literals (#323)
  * Extract the Markdown macro component in its repository (#316)
  * Renamed `Surface.Components.Button` to `Surface.Components.Link.Button` (#350)

## v0.3.2 (2021-03-19)

  * Warn if prop is required and has default value (#282)
  * Warn if slot is required and has a fallback content (#296)
  * Warn on `LiveComponent` with another `LiveComponent` as root
  * Support escaped three double-quotes in `Markdown` content
  * Improve `Label` component compatibility with Phoenix `label/2` (#284)
  * Update props according to new types (#297)
  * Fix copying JS hooks multiple times (#294)

## v0.3.1 (2021-03-05)

  * Fix `index.js` generation when no hooks are available
  * Fix loading hooks from dependencies
  * Support `<Link>` with scheme (#273)

## v0.3.0 (2021-02-24)

  * Autoload JS hooks via new surface compiler (#271)
  * New `<Link>` and `<Label>` implementation without depending on `content_tag` to allow receiving
    child components in slots (#264)
  * Don't validate undefined assigns outside render (#263)
  * Load subject's default props values before sending them to playgrounds

## v0.2.1 (2021-02-01)

  * Allow different catalogue options for examples and playgrounds

## v0.2.0 (2021-01-27)

  * Introduce new testing API using `render_surface/1`
  * Add experimental support to create examples and playgrounds for catalogues
  * Raises compile error if slots are not declared
  * Raises compile error on duplicate built-in assign
  * Allow defining the assign name for slot through the :as option (#230)
  * Implement the `:show` directive via hidden attribute (#244)
  * Add new `<DateSelectComponent>` component
  * Remove default value from `Form` method prop
  * Reintroduce opts prop for the `<Select>` component
  * Fix markdown syntax warning in `<Form>` docs
  * Fix error when using :if + :props in slots (#224)
  * Fix line offset when using single-line `~H` variants (#246)
  * Fix UnicodeConversionError when using string literals inside interpolation

## v0.1.1 (2020-11-28)

  * Add explicit props for the main opts of Checkbox, Select, MultipleSelect, FileInput and Form (#215).
  * Add new `slot_assigned?/1` macro to check if a slot has been filled in (#211).
  * Fix attribute value encoding

## v0.1.0 (2020-11-23)

  * Update liveview to v0.15
  * Add new `Surface.Components.Form.ErrorTag` to render error messages in forms (#199).
  * Disable validation for required props if `:props` is passed (#204)

## v0.1.0-rc.2 (2020-11-04)

  * Update liveview to latest v0.15-dev (f986171)
  * New wrapper components `Surface.Components.{For, If}` for when the `:for` and `:if` directives aren't sufficient (#184)
  * Allow double braces within interpolation (#171)
  * Add new `Surface.Components.FieldContext` to support form fields without wrapping divs (#172)
  * Improve error message for unloaded modules (#174)
  * Fix issue with `:for` modifiers on components (#176)
  * Expose form instance as slot prop on `Surface.Components.Form` (#183)
  * Don't initialize data assigns without default value (#195)

## v0.1.0-rc.1 (2020-10-21)

  * Fix support for Elixir >= v1.11
  * Update liveview to latest v0.15-dev (597c5dd)
  * Add undefined assign check for `Surface.{LiveComponent,Component,LiveView}`
  * New form controls wrappers: `<DateTimeSelect>` and `<TimeSelect>`.
  * Force recompilation of the parent component after fixing errors on any of its children.

## v0.1.0-rc.0 (2020-10-06)

  * Update LiveView to v0.15-dev (0f592a4).
  * Make `<slot>` mandatory instead of `inner_content`.
  * Add attribute `index` to `<slot>` to allow rendering individual named slot items.
  * Rename macro `property` to `prop`.
  * Remove macro `context` and add a `<Context>` component to be used instead.
  * Rename directives `:on-phx-[event]` to `:on-[event]`.
  * Add support for co-located template files using `.sface` suffix.
  * Add `Surface.init/1` to initialize internal assigns when not using `Surface.LiveView`.
  * Add `:props` directive to pass dynamic props to a component.
  * Add `:attrs` directive to pass dynamic attributes to a tag.
  * Add new modifiers `index` and `with_index` for `:for`.
  * Update html tag generation to remove the tag if it's value computes to `nil`.
  * Add support for a `transform/1` callback to allow components to manipulate its
    own node at compile-time.
  * New form controls: `<Inputs>`, `<Checkbox>`, `<Select>`, `<MultipleSelect>`,
    `<HiddenInputs>`, `<FileInput>` and `<OptionsForSelect>`.

## v0.1.0-alpha.2 (2020-06-09)

  * New Markdown component
  * New Link component
  * New form components Form, Field, TextArea, Label, TextInput, RadioButton,
    HiddenInput, ColorInput, DateInput, DateTimeLocalInput, EmailInput, NumberInput,
    PasswordInput, RangeInput, SearchInput, TelephoneInput, TimeInput, UrlInput,
    Reset and Submit.
  * Automatically define a required :id property for live components that implement
    `handle_event/3`
  * New config API for components
  * Update LiveView to v0.13

## v0.1.0-alpha.1 (2020-04-13)

  * Add support for slots
  * Add built-in LivePath and LiveRedirect components
  * Drop automatic camel-to-kebab conversion for CSS class name
  * Drop support for `inner_content.()`. Use `inner_content.([])` instead
  * Update LiveView to v0.11.1

## v0.1.0-alpha.0 (2020-02-26)

  * Initial alpha release<|MERGE_RESOLUTION|>--- conflicted
+++ resolved
@@ -1,14 +1,12 @@
 # Changelog
 
-<<<<<<< HEAD
 ## v0.5.0 (WIP)
 
   * [components] ErrorTag: Renamed prop `phx_trigger_action` to `trigger_action`
-=======
+
 ## v0.4.1 (2021-05-26)
 
   * Fix warning on Phoenix Live View >= 1.15.6
->>>>>>> aec3daa8
 
 ## v0.4.0 (2021-05-01)
 
